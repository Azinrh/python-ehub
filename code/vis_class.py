--- conflicted
+++ resolved
@@ -383,11 +383,7 @@
             for hub_step in range(1,self.n_hubs+1):
                 storage_dict['f' + str(forms)][hub_step-1] = storage[(hub_step,forms)]
         
-<<<<<<< HEAD
-        #storage_dict['f1'] = [23,67,98,41,11]
-=======
 #        storage_dict['f1'] = [23,67,98,41,11]
->>>>>>> f81440ac
         
         storage_bar = Bar(storage_dict,
                   values='f1',
